--- conflicted
+++ resolved
@@ -16,12 +16,8 @@
     "packages/tools/language-servers/*/*"
   ],
   "scripts": {
-<<<<<<< HEAD
-    "build": "yarn build:dev && yarn build:server && yarn build:client && yarn build:tools",
-=======
     "build": "yarn build:dev",
     "build:prod": "yarn build:lib && yarn build:extensions && yarn build:server && yarn build:client",
->>>>>>> ab5d6565
     "build:dev": "yarn build:lib && yarn build:extensions",
     "build:lib": "cd packages/lib && yarn build:all",
     "build:extensions": "cd packages/extensions && yarn build:all",
