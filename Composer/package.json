{
  "name": "@bfc/root",
  "private": true,
  "resolutions": {
    "@types/react": "16.9.0"
  },
  "workspaces": [
    "packages/client",
    "packages/server",
    "packages/extensions",
    "packages/extensions/*",
    "packages/lib",
    "packages/lib/*",
    "packages/tools/language-servers",
    "packages/tools/language-servers/*",
    "packages/tools/language-servers/*/*"
  ],
  "scripts": {
<<<<<<< HEAD
    "build": "yarn build:dev",
    "build:prod": "yarn build:lib && yarn build:extensions && yarn build:tools && yarn build:server && yarn build:client ",
    "build:dev": "yarn build:lib && yarn build:extensions && yarn build:tools",
    "build:lib": "cd packages/lib && yarn build:all",
    "build:extensions": "cd packages/extensions && yarn build:all",
    "build:server": "cd packages/server && yarn build",
    "build:client": "cd packages/client && yarn build",
    "build:tools": "cd packages/tools && yarn build",
    "start": "concurrently --kill-others-on-fail \"npm:start:*\"",
    "startall": "concurrently --kill-others-on-fail \"npm:start:*\" \"npm:runtime\"",
    "start:client": "cd packages/client && yarn start",
    "start:server": "cd packages/server && yarn start",
    "runtime": "cd ../BotProject/CSharp/ && dotnet clean && dotnet restore && dotnet build && dotnet run",
=======
    "build": "node scripts/begin.js && yarn build:prod",
    "build:prod": "yarn build:lib && yarn build:extensions && yarn build:server && yarn build:client",
    "build:dev": "yarn build:lib && yarn build:extensions",
    "build:lib": "yarn workspace @bfc/libs build:all",
    "build:extensions": "yarn workspace @bfc/extensions build:all",
    "build:server": "yarn workspace @bfc/server build",
    "build:client": "yarn workspace @bfc/client build",
    "start": "cross-env NODE_ENV=production PORT=3000 concurrently --kill-others-on-fail \"npm:start:server\"",
    "startall": "concurrently --kill-others-on-fail \"npm:runtime\" \"npm:start\"",
    "start:dev": "concurrently  \"npm:start:client\" \"npm:start:server:dev\"",
    "start:client": "yarn workspace @bfc/client start",
    "start:server": "yarn workspace @bfc/server start",
    "start:server:dev": "yarn workspace @bfc/server start:dev",
    "runtime": "cd ../BotProject/CSharp/ && dotnet build && dotnet run",
>>>>>>> d65ae3b7
    "test": "yarn typecheck && jest",
    "test:coverage": "yarn test --coverage --no-cache --reporters=default --reporters=jest-junit",
    "test:integration": "start-server-and-test test:integration:start http://localhost:5000 test:integration:run",
    "test:integration:prereport": "rimraf cypress/results",
    "test:integration:start": "cd packages/server && node build/server.js",
    "test:integration:open": "cypress open",
    "test:integration:run": "yarn run test:integration:prereport && cypress run --reporter mocha-multi-reporters --reporter-options configFile=reporter-config.json --browser chrome",
    "test:integration:clean": "rimraf ../MyBots/__Test* packages/server/data.json && git checkout ../MyBots",
    "lint": "wsrun --exclude-missing --collect-logs --report lint",
    "lint:fix": "wsrun --exclude-missing --collect-logs --report lint:fix",
    "typecheck": "concurrently --kill-others-on-fail \"npm:typecheck:*\"",
    "typecheck:server": "yarn workspace @bfc/server typecheck",
    "typecheck:client": "yarn workspace @bfc/client typecheck",
    "tableflip": "rimraf node_modules/ **/node_modules && yarn && yarn build"
  },
  "husky": {
    "hooks": {
      "pre-commit": "lint-staged"
    }
  },
  "lint-staged": {
    "packages/**/*.{ts,tsx,js,jsx}": [
      "prettier --write",
      "git add"
    ]
  },
  "devDependencies": {
    "@babel/cli": "^7.2.3",
    "@babel/core": "^7.3.4",
    "@babel/plugin-proposal-class-properties": "7.3.4",
    "@babel/plugin-transform-runtime": "^7.4.0",
    "@babel/preset-env": "7.3.0",
    "@babel/preset-react": "^7.0.0",
    "@babel/preset-typescript": "^7.3.3",
    "@emotion/babel-preset-css-prop": "^10.0.17",
    "@typescript-eslint/eslint-plugin": "2.6.0",
    "@typescript-eslint/parser": "2.6.0",
    "babel-jest": "24.0.0",
    "concurrently": "^4.1.0",
    "cypress": "3.4.0",
    "cypress-plugin-tab": "^1.0.1",
    "cypress-testing-library": "^3.0.1",
    "eslint": "^5.15.1",
    "eslint-config-prettier": "^4.1.0",
    "eslint-plugin-format-message": "^6.2.3",
    "eslint-plugin-import": "^2.16.0",
    "eslint-plugin-jsx-a11y": "6.1.2",
    "eslint-plugin-notice": "^0.7.8",
    "eslint-plugin-prettier": "^3.0.1",
    "eslint-plugin-react": "7.12.4",
    "eslint-plugin-react-hooks": "^1.6.0",
    "eslint-plugin-security": "^1.4.0",
    "eslint-plugin-typescript": "^0.14.0",
    "husky": "^1.3.1",
    "jest": "24.0.0",
    "jest-dom": "^3.1.3",
    "jest-junit": "^6.4.0",
    "lint-staged": "^8.1.0",
    "mocha": "5.2.0",
    "mocha-junit-reporter": "^1.22.0",
    "mocha-multi-reporters": "^1.1.7",
    "prettier": "^1.15.3",
    "react-testing-library": "^6.0.2",
    "rimraf": "^2.6.3",
    "start-server-and-test": "^1.9.0",
    "typescript": "3.6.4",
    "wsrun": "^3.6.4"
  },
  "dependencies": {
    "cross-env": "^6.0.3"
  }
}<|MERGE_RESOLUTION|>--- conflicted
+++ resolved
@@ -16,21 +16,6 @@
     "packages/tools/language-servers/*/*"
   ],
   "scripts": {
-<<<<<<< HEAD
-    "build": "yarn build:dev",
-    "build:prod": "yarn build:lib && yarn build:extensions && yarn build:tools && yarn build:server && yarn build:client ",
-    "build:dev": "yarn build:lib && yarn build:extensions && yarn build:tools",
-    "build:lib": "cd packages/lib && yarn build:all",
-    "build:extensions": "cd packages/extensions && yarn build:all",
-    "build:server": "cd packages/server && yarn build",
-    "build:client": "cd packages/client && yarn build",
-    "build:tools": "cd packages/tools && yarn build",
-    "start": "concurrently --kill-others-on-fail \"npm:start:*\"",
-    "startall": "concurrently --kill-others-on-fail \"npm:start:*\" \"npm:runtime\"",
-    "start:client": "cd packages/client && yarn start",
-    "start:server": "cd packages/server && yarn start",
-    "runtime": "cd ../BotProject/CSharp/ && dotnet clean && dotnet restore && dotnet build && dotnet run",
-=======
     "build": "node scripts/begin.js && yarn build:prod",
     "build:prod": "yarn build:lib && yarn build:extensions && yarn build:server && yarn build:client",
     "build:dev": "yarn build:lib && yarn build:extensions",
@@ -45,7 +30,6 @@
     "start:server": "yarn workspace @bfc/server start",
     "start:server:dev": "yarn workspace @bfc/server start:dev",
     "runtime": "cd ../BotProject/CSharp/ && dotnet build && dotnet run",
->>>>>>> d65ae3b7
     "test": "yarn typecheck && jest",
     "test:coverage": "yarn test --coverage --no-cache --reporters=default --reporters=jest-junit",
     "test:integration": "start-server-and-test test:integration:start http://localhost:5000 test:integration:run",
