--- conflicted
+++ resolved
@@ -31,12 +31,8 @@
     "@bfcomposer/bf-lu": "1.1.2",
     "botbuilder-lg": "4.7.0-preview.93464",
     "botframework-expressions": "4.7.0-preview.93464",
-<<<<<<< HEAD
     "format-message": "^6.2.3",
     "lodash": "^4.17.15",
     "ludown": "^1.3.4"
-=======
-    "lodash": "^4.17.15"
->>>>>>> 7594a264
   }
 }