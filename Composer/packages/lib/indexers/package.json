{
  "name": "@bfc/indexers",
  "version": "0.0.0",
  "description": "<description>",
  "main": "lib/index.js",
  "engines": {
    "node": ">=12"
  },
  "repository": "https://github.com/microsoft/BotFramework-Composer",
  "license": "MIT",
  "scripts": {
    "build": "yarn clean && yarn build:css && yarn build:ts",
    "build:ts": "tsc --build tsconfig.build.json",
    "build:css": "copyfiles --up 1 \"src/**/*.css\" \"src/**/*.scss\" lib",
    "clean": "rimraf lib demo/dist",
    "prepublishOnly": "npm run build",
    "start": "webpack-dev-server --config demo/webpack.config.demo.js",
    "test": "jest",
    "lint": "eslint --quiet --ext .ts,.tsx ./src",
    "lint:fix": "yarn lint --fix",
    "lint:typecheck": "tsc --noEmit",
    "watch": "yarn build:ts --watch"
  },
  "devDependencies": {
    "@types/lodash": "^4.14.146",
    "jest": "24.0.0",
    "rimraf": "^2.6.3",
    "ts-jest": "^24.1.0"
  },
  "dependencies": {
<<<<<<< HEAD
    "botbuilder-expression-parser": "https://botbuilder.myget.org/F/botbuilder-declarative/npm/botbuilder-expression-parser/-/botbuilder-expression-parser-4.5.11.tgz",
    "botbuilder-lg": "https://botbuilder.myget.org/F/botbuilder-declarative/npm/botbuilder-lg/-/4.7.0-preview2.tgz",
=======
    "botbuilder-lg": "4.7.0-preview.93464",
    "botframework-expressions": "4.7.0-preview.93464",
>>>>>>> 1a750e58
    "lodash": "^4.17.15",
    "ludown": "^1.3.4"
  }
}<|MERGE_RESOLUTION|>--- conflicted
+++ resolved
@@ -28,13 +28,8 @@
     "ts-jest": "^24.1.0"
   },
   "dependencies": {
-<<<<<<< HEAD
-    "botbuilder-expression-parser": "https://botbuilder.myget.org/F/botbuilder-declarative/npm/botbuilder-expression-parser/-/botbuilder-expression-parser-4.5.11.tgz",
-    "botbuilder-lg": "https://botbuilder.myget.org/F/botbuilder-declarative/npm/botbuilder-lg/-/4.7.0-preview2.tgz",
-=======
     "botbuilder-lg": "4.7.0-preview.93464",
     "botframework-expressions": "4.7.0-preview.93464",
->>>>>>> 1a750e58
     "lodash": "^4.17.15",
     "ludown": "^1.3.4"
   }
