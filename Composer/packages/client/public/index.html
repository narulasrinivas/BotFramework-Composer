--- conflicted
+++ resolved
@@ -36,18 +36,22 @@
       To begin the development, run `npm start` or `yarn start`.
       To create a production bundle, use `npm run build` or `yarn build`.
     -->
-<<<<<<< HEAD
   <script src="https://cdn.jsdelivr.net/npm/shepherd.js@5.0.1/dist/js/shepherd.js"></script>
   <script type="text/javascript" src="https://cdnjs.cloudflare.com/ajax/libs/intro.js/2.9.3/intro.js"></script>
   <link rel="stylesheet" href="https://cdnjs.cloudflare.com/ajax/libs/intro.js/2.9.3/introjs.css">
   <script>
-    (async function () {
+    /* Priority: webchatToken > bearerToken. Remove the webchatToken if you want to fetch token dynamically. */
+    // window.webchatToken = 'Ym2dwjOol_s.zwUFtHQWmILhoDaI-jjPyKv3KMD9QOT69blqz-bcC10';
+
+    // Xi's bot token
+    window.bearerToken = 'Bearer ptg7SFm97CE.9U9D34srXzbnJZV2iKXDP8hc78oXfZi506jWP1w9rqQ';
+    async function fetchWebChatToken() {
       const res = await fetch(
         'https://directline.botframework.com/v3/directline/tokens/generate',
         {
           //I used ngrok to do all these. It's somehow connected to Azure, and my localhost
           headers: {
-            Authorization: 'Bearer ptg7SFm97CE.9U9D34srXzbnJZV2iKXDP8hc78oXfZi506jWP1w9rqQ',
+            Authorization: window.bearerToken,
             'content-type': 'application/json'
           },
           method: 'POST',
@@ -56,56 +60,15 @@
           })
         }
       );
-=======
-    <script src="https://cdn.jsdelivr.net/npm/shepherd.js@5.0.1/dist/js/shepherd.js"></script>
-    <script type="text/javascript" src="https://cdnjs.cloudflare.com/ajax/libs/intro.js/2.9.3/intro.js"></script>
-    <link rel="stylesheet" href="https://cdnjs.cloudflare.com/ajax/libs/intro.js/2.9.3/introjs.css">
-    <script>      
-      /* Priority: webchatToken > bearerToken. Remove the webchatToken if you want to fetch token dynamically. */
-      // window.webchatToken = 'Ym2dwjOol_s.zwUFtHQWmILhoDaI-jjPyKv3KMD9QOT69blqz-bcC10';
-
-      // Xi's bot token
-      window.bearerToken = 'Bearer FXu8DyyIQvw.1eEaF87HNFFsFqXKi6igvdovLIASE4eY5ybF5SkhC6w';
-      async function fetchWebChatToken() {
-        const res = await fetch(
-          'https://directline.botframework.com/v3/directline/tokens/generate',
-          {
-            //I used ngrok to do all these. It's somehow connected to Azure, and my localhost
-            headers: {
-              Authorization: window.bearerToken,
-              'content-type': 'application/json'
-            },
-            method: 'POST',
-            body: JSON.stringify({
-              User: { Id: 'dl_' + Math.random().toString(36).substr(2, 5) }
-            })
-          }
-        );
->>>>>>> dc7923fb
 
       const { token } = await res.json();
 
-<<<<<<< HEAD
       window.webchatToken = token;
+      return token;
+    };
+    window.fetchWebChatToken = fetchWebChatToken;
 
-      console.log('Using enhanced token');
-    })();
-
-    /* Priority: webchatToken > bearerToken. Remove the webchatToken if you want to fetch token dynamically. */
-      // window.webchatToken = 'Ym2dwjOol_s.zwUFtHQWmILhoDaI-jjPyKv3KMD9QOT69blqz-bcC10';
-      // window.bearerToken = 'Bearer FXu8DyyIQvw.1eEaF87HNFFsFqXKi6igvdovLIASE4eY5ybF5SkhC6w';
-
-      // Xi's bot token
   </script>
 </body>
 
-=======
-        window.webchatToken = token;
-        return token;
-      };
-      window.fetchWebChatToken = fetchWebChatToken;
-
-    </script>
-  </body>
->>>>>>> dc7923fb
 </html>