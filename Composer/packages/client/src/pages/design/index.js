--- conflicted
+++ resolved
@@ -8,12 +8,9 @@
 
 import { TestController } from '../../TestController';
 import { BASEPATH, DialogDeleting } from '../../constants';
-<<<<<<< HEAD
 import { getbreadcrumbLabel, getDialogsMap, getDialogData } from '../../utils';
+import { addNewTrigger, deleteTrigger, createSelectedPath } from '../../utils';
 import { shellApi } from '../../extension-container/ExtensionContainer';
-=======
-import { getbreadcrumbLabel, addNewTrigger, deleteTrigger, createSelectedPath } from '../../utils';
->>>>>>> 7e23c4ac
 
 import { Conversation } from './../../components/Conversation';
 import { ProjectTree } from './../../components/ProjectTree';
@@ -23,7 +20,6 @@
   contentWrapper,
   breadcrumbClass,
   editorContainer,
-  visualPanel,
   visualEditor,
   formEditor,
   editorWrapper,
@@ -232,7 +228,6 @@
           {match && <ToolBar toolbarItems={toolbarItems} />}
           <Conversation extraCss={editorContainer}>
             <Fragment>
-<<<<<<< HEAD
               <div data-step="2" data-intro="This is your dialog path">
                 {breadcrumbItems}
               </div>
@@ -251,16 +246,6 @@
                     data={data}
                     shellApi={shellApi}
                     onChange={shellApi.saveData}
-=======
-              <div css={editorWrapper}>
-                <div css={visualPanel}>
-                  {breadcrumbItems}
-                  <iframe
-                    key="VisualEditor"
-                    name="VisualEditor"
-                    css={visualEditor}
-                    src={`${rootPath}/extensionContainer.html`}
->>>>>>> 7e23c4ac
                   />
                 </div>
                 <iframe
