--- conflicted
+++ resolved
@@ -7,17 +7,13 @@
 
 export const Trigger = ({ data, focused, onClick }): JSX.Element => (
   <div
-<<<<<<< HEAD
     data-step="5"
     data-intro="This is your trigger"
-    css={{ ...TriggerSize, outline: focused ? '2px solid grey' : 'none' }}
-=======
     css={{
       ...TriggerSize,
       outline: focused ? '1px solid #0078d4' : 'none',
       '&:hover': !focused && { outline: '1px solid #323130' },
     }}
->>>>>>> 8d875476
   >
     <FormCard
       nodeColors={{
